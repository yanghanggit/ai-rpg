--- conflicted
+++ resolved
@@ -1,8 +1,4 @@
-<<<<<<< HEAD
-from typing import List, Optional, final
-=======
 from typing import List, final
->>>>>>> 1be9c9dd
 from loguru import logger
 from overrides import override
 from ..chat_services.client import ChatClient
@@ -38,11 +34,7 @@
             logger.warning(
                 "战斗结束，准备总结战斗结果！！，可以做一些压缩提示词的行为!!!!!!!!!!!!!!!!!!!!!!!!!!!!!!!!!!!!!!!!!!!!!!!!!!!"
             )
-<<<<<<< HEAD
-            await self._summarize_combat_result()
-=======
             await self._process_combat_summary()
->>>>>>> 1be9c9dd
 
             # TODO, 进入战斗后准备的状态，离开当前状态。
             self._game.current_engagement.combat_post_wait()
@@ -160,49 +152,6 @@
             )
             return
 
-<<<<<<< HEAD
-        short_term_memory = self._game.get_agent_short_term_memory(entity)
-        begin_message_index = short_term_memory.chat_history.index(begin_message)
-        end_message_index = short_term_memory.chat_history.index(end_message) + 1
-        # 移除！！！！。
-        del short_term_memory.chat_history[begin_message_index:end_message_index]
-        logger.debug(
-            f"战斗消息压缩成功！{entity.name} begin_message: {begin_message} end_message: {end_message}"
-        )
-
-    #######################################################################################################################################
-    def _retrieve_recent_human_message_by_kargs(
-        self, actor_entity: Entity, kwargs_key: str, kwargs_value: str
-    ) -> Optional[HumanMessage]:
-
-        chat_history = self._game.get_agent_short_term_memory(actor_entity).chat_history
-        for chat_message in reversed(chat_history):
-
-            if not isinstance(chat_message, HumanMessage):
-                continue
-
-            try:
-                if not hasattr(chat_message, "kwargs"):
-                    continue
-
-                kwargs = getattr(chat_message, "kwargs", {})
-                if not isinstance(kwargs, dict):
-                    continue
-
-                value = kwargs.get(kwargs_key, None)
-                if value != kwargs_value:
-                    continue
-
-                logger.debug(
-                    f"retrieve_recent_human_message_by_kargs found: {chat_message}, {getattr(chat_message, 'kwargs', None)}"
-                )
-                return chat_message
-            except Exception as e:
-                logger.error(f"retrieve_recent_human_message_by_kargs error: {e}")
-                continue
-
-        return None
-=======
         agent_chat_history = self._game.get_agent_chat_history(entity)
         begin_message_index = agent_chat_history.chat_history.index(begin_message)
         end_message_index = agent_chat_history.chat_history.index(end_message) + 1
@@ -211,6 +160,5 @@
         logger.info(f"战斗消息压缩成功！{entity.name}")
         logger.debug(f"begin_message: \n{begin_message.model_dump_json(indent=2)}")
         logger.debug(f"end_message: \n{end_message.model_dump_json(indent=2)}")
->>>>>>> 1be9c9dd
 
     #######################################################################################################################################