--- conflicted
+++ resolved
@@ -23,8 +23,6 @@
 
     @override
     def execute(self) -> None:
-<<<<<<< HEAD
-=======
         # try:
         #     write_path: Path = Path("battlelog") / "battle_history.json"
         #     write_path.write_text(
@@ -35,7 +33,6 @@
         #     logger.error(f"An error occurred: {e}")
         self._game._battle_manager.write_battle_history()
 
->>>>>>> 871fa9ca
         if self._game._battle_manager._new_turn_flag:
             return
         if self._game._battle_manager._battle_end_flag:
