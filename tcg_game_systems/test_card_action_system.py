--- conflicted
+++ resolved
@@ -117,7 +117,6 @@
         #
         card_names = []
         for index, card_object in enumerate(player_cards):
-<<<<<<< HEAD
             card_names.append(f"第{index + 1}步:{card_object.name}")
 
         return f"""# 行动者：{entity._name} 将要执行卡牌的动作，请你做出推理与演绎。
@@ -129,26 +128,6 @@
 - 不要提前做出任何假设(例如假设角色已经有某些TAG)，只根据给出的信息进行推理，推理出来的TAG会影响后续的卡牌执行。
     
 ## 卡牌的信息：
-=======
-            card_names.append(f"{index + 1}. {card_object.name}")
-
-        #
-        user_tags = list(entity.get(TagsComponent).tags).copy()
-
-        #
-        stage_tags = list(self._context.safe_get_stage_entity(entity).get(TagsComponent).tags).copy()
-
-        return f"""#行动者： {entity._name} 
-## 行动者所持TAG：
-{"\n".join(user_tags)}
-# 目标： 角色.怪物.强壮哥布林
-## 目标所持TAG：
-<强壮>,<哥布林>
-# 场景： 场景.洞穴
-## 场景所持TAG：
-{"\n".join(stage_tags)}
-# 卡牌的信息如下：
->>>>>>> 3925f992
 {"\n".join(card_prompt_list)}
 
 ## 卡牌的执行顺序如下:
