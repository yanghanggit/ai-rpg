--- conflicted
+++ resolved
@@ -333,14 +333,10 @@
             "你会根据你分配到的随机数来决定你的行动策略。0是最保守的行为，8是最激进的行为。保守行为包括谨慎发言和避免暴露身份，稍微激进时会冒充预言家或女巫，最激进时一定会自刀以骗取女巫解药。根据你随机到的数字来调整你的行为策略。",
         ),  # 狼人3
         (create_actor_seer, None),  # 预言家
-<<<<<<< HEAD
-        (create_actor_witch, "你会根据你分配到的随机数来决定你的行动策略。0是最保守的行为，8是最激进的行为。保守行为包括谨慎使用毒药和解药。最激进时第一天夜晚一定会救人或者毒人。根据你随机到的数字来调整你的行为策略。"),  # 女巫
-=======
         (
             create_actor_witch,
             "你会根据你分配到的随机数来决定你的行动策略。0是最保守的行为，8是最激进的行为。保守行为包括谨慎使用毒药和解药。最激进时第一天夜晚一定会救人。根据你随机到的数字来调整你的行为策略。",
         ),  # 女巫
->>>>>>> 212cca0c
         (create_actor_hunter, None),  # 猎人
         (create_actor_villager, None),  # 平民1
         (create_actor_villager, None),  # 平民2
@@ -372,13 +368,8 @@
             random_number_index += 1
 
             # 将分配的随机数添加到角色的kick_off_message中
-<<<<<<< HEAD
             actor.kick_off_message += f"\n你被分配的随机数是: {assigned_number}"
             
-=======
-            actor.kick_off_message += f"\n你被分配的随机数是: {8}"
-
->>>>>>> 212cca0c
             # 记录分配信息
             number_assignments.append(f"{actor.name}: {assigned_number}")
 
