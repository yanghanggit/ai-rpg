from typing import final, override
<<<<<<< HEAD

# from ai_rpg.game_systems import query_action
from ..entitas import Entity, GroupEvent, Matcher
=======
from ..entitas import Entity, GroupEvent, Matcher, InitializeProcessor
>>>>>>> 4566c5f2
from ..game_systems.base_action_reactive_system import BaseActionReactiveSystem
from ..models import (
    QueryAction,
)
from loguru import logger
from ..rag.routing import (
    KeywordRouteStrategy,
    SemanticRouteStrategy,
    RouteDecisionManager,
    FallbackRouteStrategy,
    RouteConfigBuilder,
)
from ..demo.campaign_setting import (
    FANTASY_WORLD_RPG_TEST_ROUTE_KEYWORDS,
    FANTASY_WORLD_RPG_TEST_RAG_TOPICS,
)
from ..chroma import get_chroma_db
from ..rag import rag_semantic_search
from loguru import logger
from ..game.tcg_game import TCGGame


#####################################################################################################################################
@final
class QueryActionSystem(BaseActionReactiveSystem):

    #############################################################################################################################
    @override
    def get_trigger(self) -> dict[Matcher, GroupEvent]:
        return {Matcher(QueryAction): GroupEvent.ADDED}

    #############################################################################################################################
    async def initialize(self) -> None:
        """初始化处理器"""
        if self._route_manager is None:
            self._initialize_route_system()
        logger.debug("🚀 MindVoiceActionSystem 初始化完成")

    ####################################################################################################################################
    def _initialize_route_system(self) -> None:
        """初始化路由系统"""
        try:
            # 创建关键词策略
            keyword_config = {
                "keywords": FANTASY_WORLD_RPG_TEST_ROUTE_KEYWORDS,
                "threshold": 0.05,  # 降低阈值：只要匹配到关键词就触发RAG
                "case_sensitive": False,
            }
            keyword_strategy = KeywordRouteStrategy(keyword_config)

            # 创建语义策略
            semantic_config = {
                "similarity_threshold": 0.4,  # 降低相似度阈值：0.488 > 0.4
                "use_multilingual": True,
                "rag_topics": FANTASY_WORLD_RPG_TEST_RAG_TOPICS,
            }
            semantic_strategy = SemanticRouteStrategy(semantic_config)

            # 创建路由管理器
            builder = RouteConfigBuilder()
            builder.add_strategy(keyword_strategy, 0.4)
            builder.add_strategy(semantic_strategy, 0.6)
            builder.set_fallback(FallbackRouteStrategy(default_to_rag=False))

            self._route_manager = builder.build()

            logger.debug("🎯 MindVoiceActionSystem 路由系统初始化完成")

        except Exception as e:
            logger.error(f"❌ MindVoiceActionSystem 路由系统初始化失败: {e}")
            self._route_manager = None
    #############################################################################################################################
    @override
    def filter(self, entity: Entity) -> bool:
        return entity.has(QueryAction)

    #############################################################################################################################
    @override
    async def react(self, entities: list[Entity]) -> None:
        for entity in entities:
            self._process_action(entity)

    #############################################################################################################################
    def _process_action(self, entity: Entity) -> None:
        query_action = entity.get(QueryAction)
        assert query_action is not None

<<<<<<< HEAD
        logger.success(f"🔎 角色发起查询行动，问题: {query_action.question}")
=======
        related_info = self._get_related_info(query_action.question)
        logger.success(f"🔎 角色发起查询行动，问题: {query_action.question}")
        logger.debug(f"💭 内心独白查询结果: {related_info}")

        
        if related_info:
            self._game.append_human_message(
                entity,
                f"基于以下回忆出来的信息回答问题或回复对话：\n{related_info}\n\n选择你认为最合适的信息出来作为参考来回答问题。",
            )
        else:
            self._game.append_human_message(
                entity,
                "没有找到相关背景信息。在接下来的对话中，如果涉及没有找到的或者不在你的上下文中的内容，请诚实地表示不知道，不要编造。",
            )
            
    ####################################################################################################################################
    def _get_related_info(self, original_message: str) -> str:
        """检索相关信息 - 直接进行检索，能找到就返回，找不到就返回空"""
        try:
            logger.success(f"🔍 直接进行RAG检索: {original_message}")

            # 直接执行RAG检索，不需要路由决策
            return self._query_with_rag(original_message)

        except Exception as e:
            logger.error(f"❌ 相关信息检索失败: {e}")
            return ""  # 失败时返回空

    ####################################################################################################################################
    def _query_with_rag(self, message: str) -> str:
        """RAG查询处理 - 仅执行查询并返回结果"""
        try:
            logger.debug(f"🔍 RAG查询: {message}...")

            # 1. 检查ChromaDB状态
            chroma_db = get_chroma_db()
            if not chroma_db.initialized:
                logger.warning("⚠️ ChromaDB未初始化，返回空结果")
                return ""

            # 2. 执行语义搜索查询
            retrieved_docs, similarity_scores = rag_semantic_search(
                query=message, top_k=3
            )

            # 3. 检查查询结果
            if not retrieved_docs:
                logger.warning("⚠️ 未检索到相关文档，返回空结果")
                return ""

            # 4. 简单格式化查询结果并返回
            result_parts = []
            for i, (doc, score) in enumerate(zip(retrieved_docs, similarity_scores), 1):
                result_parts.append(f"{i}. [相似度: {score:.3f}] {doc}")

            query_result = "\n".join(result_parts)
            logger.success(f"🔍 RAG查询完成，找到 {len(retrieved_docs)} 个相关文档")

            return query_result

        except Exception as e:
            logger.error(f"❌ RAG查询失败: {e}")
            return ""
>>>>>>> 4566c5f2
<|MERGE_RESOLUTION|>--- conflicted
+++ resolved
@@ -1,11 +1,5 @@
 from typing import final, override
-<<<<<<< HEAD
-
-# from ai_rpg.game_systems import query_action
-from ..entitas import Entity, GroupEvent, Matcher
-=======
 from ..entitas import Entity, GroupEvent, Matcher, InitializeProcessor
->>>>>>> 4566c5f2
 from ..game_systems.base_action_reactive_system import BaseActionReactiveSystem
 from ..models import (
     QueryAction,
@@ -93,9 +87,6 @@
         query_action = entity.get(QueryAction)
         assert query_action is not None
 
-<<<<<<< HEAD
-        logger.success(f"🔎 角色发起查询行动，问题: {query_action.question}")
-=======
         related_info = self._get_related_info(query_action.question)
         logger.success(f"🔎 角色发起查询行动，问题: {query_action.question}")
         logger.debug(f"💭 内心独白查询结果: {related_info}")
@@ -160,4 +151,3 @@
         except Exception as e:
             logger.error(f"❌ RAG查询失败: {e}")
             return ""
->>>>>>> 4566c5f2
