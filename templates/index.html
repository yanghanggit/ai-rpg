--- conflicted
+++ resolved
@@ -39,13 +39,8 @@
     </style>
 </head>  
 <body>  
-<<<<<<< HEAD
-    <h1>First Seed</h1>  
-    <p>指令: <span id="command_display"></span> 执行完毕</p>  
-=======
     <h1>内部研发用测试网页</h1>  
     <p>当前执行的指令: <span id="command_display"></span></p>  
->>>>>>> f6b185bc
   
     <h2>游戏信息</h2>  
     <ul id="messages_list">  
