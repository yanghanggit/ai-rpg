--- conflicted
+++ resolved
@@ -2,11 +2,7 @@
 from auxiliary.extended_context import ExtendedContext
 from loguru import logger
 from rpg_game import RPGGame 
-<<<<<<< HEAD
-from auxiliary.player_proxy import PlayerProxy, get_player_proxy, TEST_PLAYER_NAME, PLAYER_INPUT_MODE, determine_player_input_mode
-=======
-from auxiliary.player_proxy import PlayerProxy, get_player_proxy
->>>>>>> 5b7e8264
+from auxiliary.player_proxy import PlayerProxy, get_player_proxy, TEST_TERMINAL_NAME, PLAYER_INPUT_MODE, determine_player_input_mode
 from auxiliary.player_input_command import (
                           PlayerCommandAttack, 
                           PlayerCommandLeaveFor, 
@@ -39,20 +35,14 @@
 
         # 临时的设置，通过IP地址来判断是不是测试的客户端
         playername = self.context.user_ip
-<<<<<<< HEAD
 
         input_mode = determine_player_input_mode(playername)
         if input_mode == PLAYER_INPUT_MODE.WEB:
-            playername = TEST_PLAYER_NAME
             self.play_via_client_and_handle_player_input(playername)
         elif input_mode == PLAYER_INPUT_MODE.TERMINAL:
-            playername = TEST_PLAYER_NAME
-            self.play_via_terminal_and_handle_player_input(playername)
+            self.play_via_terminal_and_handle_player_input(TEST_TERMINAL_NAME)
         else:
             logger.error("未知的输入模式")
-=======
-        self.handleinput(playername) ## 核心输入，while循环
->>>>>>> 5b7e8264
 ############################################################################################################
     def play_via_client_and_handle_player_input(self, playername: str) -> None:
         playerproxy = get_player_proxy(playername)
@@ -67,7 +57,6 @@
             break
                   
         playerproxy.commands.clear()
-<<<<<<< HEAD
 ############################################################################################################
     def play_via_terminal_and_handle_player_input(self, playername: str) -> None:
         playerproxy = get_player_proxy(playername)
@@ -83,26 +72,6 @@
             if self.playerinput(self.rpggame, playerproxy, usrinput):
                 logger.debug(f"{'=' * 50}")
                 break
-=======
-        self.display_player_client_messages(playerproxy, 10)
-
-        # while True:
-            
-        #     # 客户端应该看到的
-        #     self.display_player_client_messages(playerproxy, 10)
-        #     for command in playerproxy.commands:
-        #         playerproxy.add_system_message(command)
-        #         if self.playerinput(self.rpggame, playerproxy, usrinput):
-        #             logger.debug(f"{'=' * 50}")
-        #         break
-            
-        #     # 测试的客户端反馈
-        #     usrinput = input(f"[{playername}]:")
-        #     playerproxy.add_system_message(usrinput)
-        #     if self.playerinput(self.rpggame, playerproxy, usrinput):
-        #         logger.debug(f"{'=' * 50}")
-        #         break
->>>>>>> 5b7e8264
 ############################################################################################################ 
     def display_player_client_messages(self, playerproxy: PlayerProxy, display_messages_count: int) -> None:
         clientmessages = playerproxy.clientmessages
