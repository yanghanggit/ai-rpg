--- conflicted
+++ resolved
@@ -415,37 +415,9 @@
     ) -> None:
 
         # 效果更新
-<<<<<<< HEAD
-        assert entity.has(RPGCharacterProfileComponent)
-        character_profile_component = entity.get(RPGCharacterProfileComponent)
-        
-        # 去重逻辑：如果新状态效果的name已存在，则更新现有的；否则添加新的
-        existing_effects_map = {
-            effect.name: effect 
-            for effect in character_profile_component.status_effects
-        }
-        
-        for new_effect in status_effects:
-            if new_effect.name in existing_effects_map:
-                # 相同name的效果已存在，更新它
-                existing_effect = existing_effects_map[new_effect.name]
-                existing_effect.description = new_effect.description
-                existing_effect.duration = new_effect.duration
-                logger.debug(
-                    f"update existing status effect: {entity.name} => {new_effect.name}, duration: {new_effect.duration}"
-                )
-            else:
-                # 新效果，添加到列表
-                character_profile_component.status_effects.append(copy.copy(new_effect))
-                logger.debug(
-                    f"add new status effect: {entity.name} => {new_effect.name}, duration: {new_effect.duration}"
-                )
-        
-=======
         assert entity.has(CombatStatsComponent)
         character_profile_component = entity.get(CombatStatsComponent)
         character_profile_component.effects.extend(copy.copy(status_effects))
->>>>>>> 22e73457
         logger.info(
             f"update_combat_status_effects: {entity.name} => {'\n'.join([e.model_dump_json() for e in character_profile_component.effects])}"
         )
