--- conflicted
+++ resolved
@@ -53,27 +53,8 @@
                 print(f"{agent.name}未找到专属存档，载入默认存档")
             
             init_archivist = extract_md_content(agent.memory)
-<<<<<<< HEAD
-            load_prompt = f"""
-# 你需要恢复记忆,本次恢复记忆只需要以json格式回复 "SpeakActionComponent": ["确认恢复记忆"] 即可，不要其他任何多余信息。
-## 步骤:
-- 第1步:记忆如下{init_archivist}.
-- 第2步:理解其中所有的信息.
-- 第3步:理解其中关于你的信息（如果提到了你，那就是关于你的信息.）
-- 第4步:根据信息更新你的最新状态与逻辑.
-## 输出规则：
-- 保留关键信息(时间，地点，人物，事件)，不要推断，增加与润色。
-- 输出在保证语意完整基础上字符尽量少。
-"""
-            # print(f"{comp.name}读取存档记忆=>\n{load_prompt}")
-            loadres = comp.agent.request(load_prompt)
-            
-            #print(f"[{comp.name}]load=>", loadres)
-            # print("______________________________________")
-=======
             prompt = read_archives_when_system_init_prompt(init_archivist, stage, self.context)
             comp.agent.request(prompt)
->>>>>>> 7ed5be32
 
     def handlenpcs(self) -> None:
         npcs: set = self.context.get_group(Matcher(NPCComponent)).entities
@@ -90,24 +71,5 @@
                 print(f"{agent.name}未找到专属存档，载入默认存档")
 
             init_archivist = extract_md_content(agent.memory)
-<<<<<<< HEAD
-            load_prompt = f"""
-# 你需要恢复记忆,本次恢复记忆只需要以json格式回复 "SpeakActionComponent": ["确认恢复记忆"] 即可，不要其他任何多余信息。
-## 步骤:
-- 第1步:记忆如下{init_archivist}.
-- 第2步:理解其中所有的信息.
-- 第3步:理解其中关于你的信息（如果提到了你，那就是关于你的信息.）
-- 第4步:根据信息更新你的最新状态与逻辑.
-## 输出规则：
-- 保留关键信息(时间，地点，人物，事件)，不要推断，增加与润色。
-- 输出在保证语意完整基础上字符尽量少。
-"""
-            # print(f"{comp.name}读取存档记忆=>\n{load_prompt}")
-            loadres = comp.agent.request(load_prompt)
-            
-            #print(f"[{comp.name}]load=>", loadres)
-            # print("______________________________________")
-=======
             prompt = read_archives_when_system_init_prompt(init_archivist, npc, self.context)
-            comp.agent.request(prompt)
->>>>>>> 7ed5be32
+            comp.agent.request(prompt)