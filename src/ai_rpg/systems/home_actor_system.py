--- conflicted
+++ resolved
@@ -49,21 +49,12 @@
         mind_voice_actions="内心独白(仅自己可见)",
         query_actions="回答事实性问题前必填(地点/人物/物品/事件等具体信息)。填写后下轮必答,禁止再检索。",
         speak_actions={
-<<<<<<< HEAD
-            "角色全名": "说话内容。检索时必须填'让我想想',不得有其他内容。",
-        },
-        whisper_actions={
-            "角色全名": "耳语内容(其他人听不到)。检索时必须填'让我想想',不得有其他内容。",
-        },
-        announce_actions="公开宣布内容(所有人听到)。检索时必须填'让我想想',不得有其他内容。",
-=======
             "角色全名": "说话内容。检索时填表达'需要思考'含义的简短话语,根据角色性格和说话风格进行填写,不超过10字。",
         },
         whisper_actions={
             "角色全名": "耳语内容(其他人听不到)。检索时填表达'需要思考'含义的简短话语,根据角色性格和说话风格进行填写,不超过10字。",
         },
         announce_actions="公开宣布内容(所有人听到)。检索时填表达'需要思考'含义的简短话语,根据角色性格和说话风格进行填写,不超过10字。",
->>>>>>> 18bb60d5
         trans_stage_name="移动目标场景全名(不移动则留空)",
     )
 
@@ -90,17 +81,10 @@
 
 ### 核心规则
 1. 交流方式三选一:说话/耳语/宣布,不可并用。
-<<<<<<< HEAD
-2. 遇到事实性提问(询问具体的地点/人物/物品/历史等)必须检索:
-   ① 填query_actions(用问题关键词)→交流方式里的内容只能是'让我想想'→等待结果
-   ② 收到结果→立即基于结果回答→禁止再填query_actions
-   ③ 结果不足→说'我不知道'→禁止编造或二次检索
-=======
 2. 事实性提问必须检索且仅检索一次:
    ① 首次遇到→填query_actions→说思考用语→等待
    ② 收到检索结果后→必须立即回答(基于结果或说'我不知道')→query_actions必须留空
    ③ 已检索过的问题→绝不可再填query_actions(即使结果不满意)
->>>>>>> 18bb60d5
 3. 禁止编造上下文不存在的实体。不在上下文且未检索的信息一律不得使用。
 
 ## 输出格式
