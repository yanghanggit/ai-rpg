--- conflicted
+++ resolved
@@ -85,15 +85,9 @@
         self.attributes: List[int] = []
         self.interactiveprops: str = interactiveprops
 
-<<<<<<< HEAD
     ###
     def connect_stage_by_name(self, stagename: str) -> None:
         stage_only_has_name = StageData(stagename, "", "", "", "", [], [], set(), set(), "")
-=======
-    ### stage_as_exit_of_prison
-    def stage_as_exit_of_prison(self, stagename: str) -> None:
-        stage_only_has_name = StageData(stagename, "", "", "", "", [], [], set(), set())
->>>>>>> 40418510
         self.exit_of_prison.add(stage_only_has_name)
 
     ###
