from loguru import logger
from typing import List, Optional
from entitas import Entity, Matcher, ExecuteProcessor #type: ignore
from auxiliary.components import StageComponent, NPCComponent, PlayerComponent
from enum import Enum

class PLAYER_INPUT_MODE(Enum):
    INVALID = 0,
    WEB = 1
    TERMINAL = 2

def determine_player_input_mode(playername: str) -> PLAYER_INPUT_MODE:
    if '127.0.0.1' in playername:
        return PLAYER_INPUT_MODE.WEB
    return PLAYER_INPUT_MODE.TERMINAL

### 目前啥也不干，但留着有用的时候再用
class PlayerProxy:

    def __init__(self, name: str) -> None:
        self.name = name
        self.clientmessages: List[tuple[str, str]] = []
        self.commands: List[str] = []

    def __str__(self) -> str:
        return f'PlayerProxy({self.name})'
    
    def addmessage(self, sender: str, message: str) -> None:
        self.clientmessages.append((sender, message))
        #logger.debug(f"PlayerProxy({self.name}).add_message({sender}, {message})")

    def add_system_message(self, message: str) -> None:
        self.addmessage(f"[system]", message)

    def add_npc_message(self, npcname: str, message: str) -> None:
        self.addmessage(f"[{npcname}]", message)

    def add_stage_message(self, stagename: str, message: str) -> None:
        self.addmessage(f"[{stagename}]", message)

### 目前啥也不干，但留着有用的时候再用
PLAYERS: List[PlayerProxy] = []

### 创建一个玩家代理
def create_player_proxy(playername: str) -> PlayerProxy:
    if get_player_proxy(playername) is not None:
        raise ValueError(f"玩家代理已经存在: {playername}")
    player = PlayerProxy(playername)
    PLAYERS.append(player)
    return player

### 获取一个玩家代理
def get_player_proxy(playername: str) -> Optional[PlayerProxy]:
    for player in PLAYERS:
        if player.name == playername:
            return player
    return None
<<<<<<< HEAD

def remove_player_proxy(playerproxy: PlayerProxy):
    PLAYERS.remove(playerproxy)

=======
>>>>>>> e0fccf5d
###################################################################################################################
def add_player_client_npc_message(entity: Entity, message: str) -> None:
    if not entity.has(PlayerComponent):
        return

    playercomp: PlayerComponent = entity.get(PlayerComponent)
    playername: str = playercomp.name
    playerproxy = get_player_proxy(playername)
    if playerproxy is None:
        logger.error(f"notify_player_client, 玩家代理不存在{playername}???")
        return

    #登陆的消息
    npccomp: NPCComponent = entity.get(NPCComponent)
    playerproxy.add_npc_message(npccomp.name, message)
###################################################################################################################
### 单人游戏，临时的名字
TEST_LOGIN_INFORMATION = f"""测试的游戏登陆信息"""
TEST_GAME_INSTRUCTIONS_WHEN_LOGIN_SUCCESS_FOR_FIRST_TIME = f"""测试的游戏介绍"""
TEST_TERMINAL_NAME = "北京柏林互动科技有限公司"
# f"""
# # 这是一个Demo，叫World2, 规则与要验证的系统如下：
# 1. 过关条件：操作‘无名的复活者’，从‘格雷’身上获取‘断指钥匙’，并进入‘灰颜礼拜堂’。
# 2. 初期需要离开‘禁言者之棺’。因为初期player不知道任何游戏相关信息，所以需要通过特殊的命令/prisonbreak离开‘禁言者之棺’。
# 3. 通过和‘格雷’的对话来逐步解锁更多信息和可以去的地方。
# 4. 如果发生敌意行为——玩家攻击‘格雷’意图夺取钥匙或偷盗被发现，‘摩尔’可能会发起攻击，‘摩尔’的目的就是测试一种‘保护者&随从’的类型。
# 5. ‘好运气先生’会根据场景情况，去惊醒‘鼠王’。这个主要是测试其推理与泛化能力。‘好运气先生’是‘条件触发者’的类型，只不过目前条件写的隐晦。
# 6. ‘鼠王’如被惊醒，就会在所有场景中寻找主角并攻击，玩家则必死无疑。‘鼠王’是‘追击者’的类型。’鼠王‘苏醒就会变成‘鬼抓人’的游戏。
# 7. 唯一克制鼠王的办法是去‘焚化炉‘获取’炉钩‘。"""
    

    

<|MERGE_RESOLUTION|>--- conflicted
+++ resolved
@@ -55,13 +55,10 @@
         if player.name == playername:
             return player
     return None
-<<<<<<< HEAD
 
 def remove_player_proxy(playerproxy: PlayerProxy):
     PLAYERS.remove(playerproxy)
 
-=======
->>>>>>> e0fccf5d
 ###################################################################################################################
 def add_player_client_npc_message(entity: Entity, message: str) -> None:
     if not entity.has(PlayerComponent):
