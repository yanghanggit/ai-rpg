import copy
from typing import Final, List, Optional, final, override
from loguru import logger
from pydantic import BaseModel, Field
from ..chat_services.client import ChatClient
from ..entitas import Entity, GroupEvent, Matcher
from ..game.tcg_game import TCGGame
from ..game_systems.base_action_reactive_system import BaseActionReactiveSystem
from ..models import (
    DrawCardsAction,
    HandComponent,
    SkillExecutionPlan,
    Skill,
    XCardPlayerComponent,
    StatusEffect,
    RPGCharacterProfileComponent,
)
from ..utils import json_format


#######################################################################################################################################
@final
class SkillResponse(BaseModel):
    name: str = Field(..., description="此技能名称")
    description: str = Field(..., description="此技能描述")
    effect: str = Field(..., description="此技能产生的效果以及造成的影响")
    target: str = Field(..., description="技能针对的场景内目标")
    reason: str = Field(..., description="技能使用原因")
    dialogue: str = Field(..., description="技能对话")


#######################################################################################################################################
@final
class DrawCardsResponse(BaseModel):
    update_hp: Optional[float] = Field(None, description="更新的生命值")
    skills: List[SkillResponse] = Field(..., description="生成的战斗技能列表")
    status_effects: List[StatusEffect] = Field(
        ...,
        description="你自身的状态效果列表，注意！场景，角色，已发生事件均可能对你产生影响！",
    )


#######################################################################################################################################
def _generate_prompt1(
    skill_creation_count: int,
    round_turns: List[str],
) -> str:
    assert skill_creation_count > 0

    # 生成抽象化规则示例
    response_sample = DrawCardsResponse(
        update_hp=None,
        skills=[
            SkillResponse(
<<<<<<< HEAD
                skill=Skill(
                    name="[技能名称]",
                    description="[技能的基本描述和作用方式]",
                    effect="[技能的主要效果：伤害/治疗/护盾等具体数值和类型]。[可选：技能附加的状态效果]。因为[技能消耗或副作用原因]，使用者[自身限制效果描述]",
                ),
=======
                name="[技能名称]",
                description="[技能的基本描述和作用方式]",
                effect="[对目标的主要效果：伤害/治疗/护盾等具体数值和类型]。[可选：对目标附加的状态效果]。因为[技能消耗或副作用原因]，使用者[自身限制效果描述]",
>>>>>>> 9a5c14bb
                target="[目标角色的完整名称]",
                reason="[选择此目标和技能的战术原因]",
                dialogue="[角色使用技能时的台词]",
            ),
        ],
        status_effects=[
            StatusEffect(
                name="[新增状态效果名称]",
                description="[新增状态效果的具体描述和影响]",
                rounds=1,
            ),
        ],
    )

    return f"""# 指令！请你更新状态，并生成 {skill_creation_count} 个技能。

## (场景内角色) 行动顺序(从左到右)
{round_turns}

## 技能生成规则
1. **技能对目标的效果**：技能可以对目标造成伤害、提供治疗、添加护盾等，并可选择性地为目标附加状态效果(buff/debuff)
2. **技能对自身的限制**：每个技能使用后必须对使用者产生一个限制效果：  
   - 眩晕：下回合无法行动  
   - 沉默：下回合无法使用法术类技能  
   - 力竭：体力透支，下一回合无法防御  
   - 反噬：下回合技能释放时自己也受到部分伤害或异常状态  
   - 虚弱：下回合受到的伤害增加  
   - 致盲：下回合命中率降低
   - 缴械：下回合无法攻击
   - 技能威力越大，自身限制效果越严重，持续时间越长
3. **技能生成顺序**：按照角色的战斗循环顺序进行生成

## 输出要求
- 涉及数值变化时必须明确具体数值(生命/物理攻击/物理防御/魔法攻击/魔法防御)
- 技能效果格式：主要效果 + 可选状态效果 + 自身限制效果
- 使用有趣、意想不到的风格描述效果产生的原因

## 输出格式(JSON)要求：
```json
{response_sample.model_dump_json(exclude_none=True, indent=2)}
```

### 注意
- 禁用换行/空行
- 请严格按照示例格式输出合规JSON
- 示例格式中的任何数字都不是实际值，请根据你的当前状态生成新的值"""


#######################################################################################################################################
def _generate_prompt2(
    skill_creation_count: int,
    round_turns: List[str],
) -> str:
    assert skill_creation_count > 0

    # 生成抽象化规则示例
    response_sample = DrawCardsResponse(
        update_hp=85.0,
        skills=[
            SkillResponse(
                name="[技能名称]",
                description="[技能的基本描述和作用方式]",
                effect="[对目标的主要效果：伤害/治疗/护盾等具体数值和类型]。[可选：对目标附加的状态效果]。因为[技能消耗或副作用原因]，使用者[自身限制效果描述]",
                target="[目标角色的完整名称]",
                reason="[选择此目标和技能的战术原因]",
                dialogue="[角色使用技能时的台词]",
            ),
        ],
        status_effects=[
            StatusEffect(
                name="[新增状态效果名称]",
                description="[新增状态效果的具体描述和影响]",
                rounds=1,
            ),
        ],
    )

    response_empty_sample = DrawCardsResponse(
        skills=[],
        update_hp=0.0,
        status_effects=[],
    )

    return f"""# 指令！请你回顾战斗内发生事件及对你的影响，然后更新自身状态，并生成 {skill_creation_count} 个技能。

## (场景内角色) 行动顺序(从左到右)
{round_turns}

## 技能生成规则
1. **技能对目标的效果**：技能可以对目标造成伤害、提供治疗、添加护盾等，并可选择性地为目标附加状态效果(buff/debuff)
2. **技能对自身的限制**：每个技能使用后必须对使用者产生一个限制效果：  
   - 眩晕：下回合无法行动  
   - 沉默：下回合无法使用法术类技能  
   - 力竭：体力透支，下一回合无法防御  
   - 反噬：下回合技能释放时自己也受到部分伤害或异常状态  
   - 虚弱：下回合受到的伤害增加  
   - 致盲：下回合命中率降低
   - 缴械：下回合无法攻击
   - 技能威力越大，自身限制效果越严重，持续时间越长
3. **技能生成顺序**：按照角色的战斗循环顺序进行生成

## 输出要求
- 涉及数值变化时必须明确具体数值(生命/物理攻击/物理防御/魔法攻击/魔法防御)
- 技能效果格式：主要效果 + 可选状态效果 + 自身限制效果
- 使用有趣、意想不到的风格描述效果产生的原因

## 输出格式(JSON)要求：
```json
{response_sample.model_dump_json(exclude_none=True, indent=2)}
```

### 特殊规则
- 根据最近的[发生事件！战斗回合]，来更新你的生命值，update_hp应当是你事件更新后的生命值。
- 更新你当前身上的状态效果，包括环境影响、之前行动的后果等
- 如果你已经死亡，即update_hp<=0，则不需要生成技能与状态，返回空列表即可。

### 注意
- 禁用换行/空行
- 请严格按照示例格式输出合规JSON
- 示例格式中的任何数字都不是实际值，请根据你的当前状态生成新的值"""


#######################################################################################################################################
@final
class DrawCardsActionSystem(BaseActionReactiveSystem):

    def __init__(self, game_context: TCGGame) -> None:
        super().__init__(game_context)
        self._skill_creation_count: Final[int] = 2

    ####################################################################################################################################
    @override
    def get_trigger(self) -> dict[Matcher, GroupEvent]:
        return {Matcher(DrawCardsAction): GroupEvent.ADDED}

    ####################################################################################################################################
    @override
    def filter(self, entity: Entity) -> bool:
        return entity.has(DrawCardsAction)

    ######################################################################################################################################
    @override
    async def react(self, entities: list[Entity]) -> None:

        if len(entities) == 0:
            return

        if not self._game.current_engagement.is_on_going_phase:
            logger.error(f"not web_game.current_engagement.is_on_going_phase")
            return

        last_round = self._game.current_engagement.last_round
        if last_round.has_ended:
            logger.error(f"last_round.has_ended, so setup new round")
            self._game.new_round()

        assert (
            len(self._game.current_engagement.rounds) > 0
        ), "当前没有进行中的战斗，不能设置回合。"
        if len(self._game.current_engagement.rounds) == 1:
            logger.debug(f"是第一局，一些数据已经被初始化了！")
            # 处理角色规划请求
            prompt = _generate_prompt1(
                self._skill_creation_count,
                last_round.round_turns,
            )
        else:

            logger.debug(f"不是第一局，继续当前数据！")

            # 注意！因为是第二局及以后，所以状态效果需要结算
            self._process_status_effects_settlement(entities)

            # 处理角色规划请求
            prompt = _generate_prompt2(
                self._skill_creation_count,
                last_round.round_turns,
            )

        # 先清除
        self._clear_hands()

        # 生成请求
        request_handlers: List[ChatClient] = self._generate_requests(entities, prompt)

        # 语言服务
        await self._game.chat_system.gather(request_handlers=request_handlers)

        # 处理角色规划请求
        for request_handler in request_handlers:
            entity2 = self._game.get_entity_by_name(request_handler._name)
            assert entity2 is not None
            self._handle_response(
                entity2, request_handler, len(self._game.current_engagement.rounds) > 1
            )

        # 最后的兜底，遍历所有参与的角色，如果没有手牌，说明_handle_response出现了错误，可能是LLM返回的内容无法正确解析。
        # 此时，就需要给角色一个默认的手牌，避免游戏卡死。
        self._ensure_all_entities_have_hands(entities)

    #######################################################################################################################################
    def _clear_hands(self) -> None:
        actor_entities = self._game.get_group(Matcher(HandComponent)).entities.copy()
        for entity in actor_entities:
            logger.debug(f"clear hands: {entity._name}")
            entity.remove(HandComponent)

    #######################################################################################################################################
    def _ensure_all_entities_have_hands(self, entities: List[Entity]) -> None:
        """
        确保所有实体都有手牌组件的兜底机制。
        如果某个实体缺少HandComponent，说明_handle_response出现了错误，
        可能是LLM返回的内容无法正确解析。此时给角色一个默认的等待技能，避免游戏卡死。

        Args:
            entities: 需要检查的实体列表
        """
        for entity in entities:
            if not entity.has(HandComponent):
                wait_skill = Skill(
                    name="等待",
                    description="什么都不做，等待下一回合。",
                    effect="不产生任何效果",
                )

                wait_action_detail = SkillExecutionPlan(
                    skill=wait_skill.name,
                    target=entity._name,
                    reason="无",
                    dialogue="无",
                )

                logger.warning(
                    f"entity {entity._name} has no HandComponent, add default skill"
                )
                entity.replace(
                    HandComponent,
                    entity._name,
                    [wait_skill],
                    [wait_action_detail],
                )

    #######################################################################################################################################
    def _handle_response(
        self, entity2: Entity, request_handler: ChatClient, need_update_health: bool
    ) -> None:

        try:

            json_code = json_format.strip_json_code_block(
                request_handler.response_content
            )

            validated_response = DrawCardsResponse.model_validate_json(json_code)

            # 生成的结果。
            skills: List[Skill] = []
            execution_plans: List[SkillExecutionPlan] = []
            for skill_response in validated_response.skills:
                skills.append(
                    Skill(
                        name=skill_response.name,
                        description=skill_response.description,
                        effect=skill_response.effect,
                    )
                )
                execution_plans.append(
                    SkillExecutionPlan(
                        skill=skill_response.name,
                        target=skill_response.target,
                        reason=skill_response.reason,
                        dialogue=skill_response.dialogue,
                    )
                )

            # TODO: XCard就是全换掉。
            if entity2.has(XCardPlayerComponent):
                # 如果是玩家，则需要更新玩家的手牌
                xcard_player_comp = entity2.get(XCardPlayerComponent)
                skills = [xcard_player_comp.skill]
                execution_plans = [
                    SkillExecutionPlan(
                        skill=xcard_player_comp.skill.name,
                        target="根据技能描述和效果，所有适用的目标",
                        reason="",
                        dialogue=f"看招！{xcard_player_comp.skill.name}！",
                    )
                ]

                # 只用这一次。
                entity2.remove(XCardPlayerComponent)

            # 更新手牌。
            entity2.replace(
                HandComponent,
                entity2._name,
                skills,
                execution_plans,
            )

            # 更新健康属性。
            if need_update_health:
                self._update_combat_health(
                    entity2,
                    validated_response.update_hp,
                )

            # 更新状态效果。
            self._append_status_effects(entity2, validated_response.status_effects)

        except Exception as e:
            logger.error(f"Exception: {e}")

    #######################################################################################################################################
    def _generate_requests(
        self, actor_entities: List[Entity], prompt: str
    ) -> List[ChatClient]:
        request_handlers: List[ChatClient] = []

        for entity in actor_entities:

            request_handlers.append(
                ChatClient(
                    agent_name=entity._name,
                    prompt=prompt,
                    chat_history=self._game.get_agent_short_term_memory(
                        entity
                    ).chat_history,
                )
            )

        return request_handlers

    #######################################################################################################################################
    def _update_combat_health(self, entity: Entity, update_hp: Optional[float]) -> None:

        character_profile_component = entity.get(RPGCharacterProfileComponent)
        assert character_profile_component is not None

        if update_hp is not None:
            character_profile_component.rpg_character_profile.hp = int(update_hp)
            logger.debug(
                f"update_combat_health: {entity._name} => hp: {character_profile_component.rpg_character_profile.hp}"
            )

    ###############################################################################################################################################
    def _append_status_effects(
        self, entity: Entity, status_effects: List[StatusEffect]
    ) -> None:

        # 效果更新
        assert entity.has(RPGCharacterProfileComponent)
        character_profile_component = entity.get(RPGCharacterProfileComponent)
        character_profile_component.status_effects.extend(copy.copy(status_effects))
        logger.info(
            f"update_combat_status_effects: {entity._name} => {'\n'.join([e.model_dump_json() for e in character_profile_component.status_effects])}"
        )

        updated_status_effects_message = f"""# 提示！你的状态效果已更新
## 当前状态效果
{'\n'.join([f'- {e.name} (剩余回合: {e.rounds}): {e.description}' for e in character_profile_component.status_effects]) if len(character_profile_component.status_effects) > 0 else '无'}"""

        self._game.append_human_message(entity, updated_status_effects_message)

    ###############################################################################################################################################
    def _settle_status_effects(
        self, entity: Entity
    ) -> tuple[List[StatusEffect], List[StatusEffect]]:
        """
        结算一次status_effect。
        所有的status_effect全部round - 1，如果round == 0则删除。

        Args:
            entity: 需要结算状态效果的实体

        Returns:
            tuple: (剩余的状态效果列表, 被移除的状态效果列表)
        """
        # 确保实体有RPGCharacterProfileComponent
        assert entity.has(RPGCharacterProfileComponent)
        character_profile_component = entity.get(RPGCharacterProfileComponent)
        assert character_profile_component is not None

        remaining_effects = []
        removed_effects = []

        for status_effect in character_profile_component.status_effects:
            # 效果回合数扣除
            status_effect.rounds -= 1
            status_effect.rounds = max(0, status_effect.rounds)

            # status_effect持续回合数大于0，继续保留，否则移除
            if status_effect.rounds > 0:
                remaining_effects.append(status_effect)
            else:
                # 添加到移除列表
                removed_effects.append(status_effect)

        # 更新角色的状态效果列表，只保留剩余的效果
        character_profile_component.status_effects = remaining_effects

        logger.info(
            f"settle_status_effects: {entity._name} => "
            f"remaining: {len(remaining_effects)}, removed: {len(removed_effects)}"
        )

        # 外部返回
        return remaining_effects, removed_effects

    ###############################################################################################################################################
    def _process_status_effects_settlement(self, entities: List[Entity]) -> None:
        """
        处理状态效果结算。
        为每个实体结算状态效果，并发送更新消息给角色。

        Args:
            entities: 需要结算状态效果的实体列表
        """
        for entity in entities:
            remaining_effects, removed_effects = self._settle_status_effects(entity)
            logger.debug(
                f"settle_status_effects: {entity._name} => "
                f"remaining: {len(remaining_effects)}, removed: {len(removed_effects)}"
            )

            updated_status_effects_message = f"""# 提示！你的状态效果已更新：
## 移除的状态效果
{'\n'.join([f'- {e.name}: {e.description}' for e in removed_effects]) if len(removed_effects) > 0 else '无'}"""

            self._game.append_human_message(entity, updated_status_effects_message)

    #######################################################################################################################################<|MERGE_RESOLUTION|>--- conflicted
+++ resolved
@@ -52,17 +52,9 @@
         update_hp=None,
         skills=[
             SkillResponse(
-<<<<<<< HEAD
-                skill=Skill(
-                    name="[技能名称]",
-                    description="[技能的基本描述和作用方式]",
-                    effect="[技能的主要效果：伤害/治疗/护盾等具体数值和类型]。[可选：技能附加的状态效果]。因为[技能消耗或副作用原因]，使用者[自身限制效果描述]",
-                ),
-=======
                 name="[技能名称]",
                 description="[技能的基本描述和作用方式]",
                 effect="[对目标的主要效果：伤害/治疗/护盾等具体数值和类型]。[可选：对目标附加的状态效果]。因为[技能消耗或副作用原因]，使用者[自身限制效果描述]",
->>>>>>> 9a5c14bb
                 target="[目标角色的完整名称]",
                 reason="[选择此目标和技能的战术原因]",
                 dialogue="[角色使用技能时的台词]",
