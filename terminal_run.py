from loguru import logger
import datetime
from auxiliary.player_proxy import create_player_proxy, get_player_proxy
from auxiliary.player_command import (PlayerLogin)
<<<<<<< HEAD
from main_utils import load_then_create_rpg_game

=======
from main_utils import create_rpg_game
from dev_config import TEST_TERMINAL_NAME
>>>>>>> d0b43cd0

async def main() -> None:

    log_start_time = datetime.datetime.now().strftime("%Y-%m-%d_%H-%M-%S")
    logger.add(f"logs/{log_start_time}.log", level="DEBUG")

    # 读取世界资源文件
    worldname = input("请输入要进入的世界名称(必须与自动化创建的名字一致):")
    rpggame = load_then_create_rpg_game(worldname)
    if rpggame is None:
        logger.error("create_rpg_game 失败。")
        return
    
    ## 临时 强行改成服务器终端模式，只要这个写死为空。后面的逻辑就会跟上。
    rpggame.extendedcontext.user_ips = []
    rpggame.user_ips = []

    #测试的代码，上来就控制一个目标，先写死
    TEST_SINGLE_PLAYER_ACTOR_NAME = "无名的复活者"
    create_player_proxy(TEST_TERMINAL_NAME)
    playerproxy = get_player_proxy(TEST_TERMINAL_NAME)
    assert playerproxy is not None
    playerstartcmd = PlayerLogin("/player-login", rpggame, playerproxy, TEST_SINGLE_PLAYER_ACTOR_NAME)
    playerstartcmd.execute()

    # 核心循环
    while True:
        if rpggame.exited:
            break
        await rpggame.async_execute()
    #
    rpggame.exit()

if __name__ == "__main__":
    import asyncio
    asyncio.run(main())<|MERGE_RESOLUTION|>--- conflicted
+++ resolved
@@ -2,13 +2,8 @@
 import datetime
 from auxiliary.player_proxy import create_player_proxy, get_player_proxy
 from auxiliary.player_command import (PlayerLogin)
-<<<<<<< HEAD
 from main_utils import load_then_create_rpg_game
-
-=======
-from main_utils import create_rpg_game
 from dev_config import TEST_TERMINAL_NAME
->>>>>>> d0b43cd0
 
 async def main() -> None:
 
