from collections import deque
from pathlib import Path
from typing import Deque, List, Optional

from loguru import logger
from tcg_models.v_0_0_1 import (
    BattleHistory,
    Buff,
    DamageType,
    # EventMsg,
    ActiveSkill,
    HitInfo,
    HitType,
    # TriggerSkill,
    # ActorInstance,
    # SkillInfo,
)

# from components.components import ActorComponent
import random


# TODO 整个系统都是prototype里临时用的！！demo全重写！
class BattleManager:
    def __init__(self) -> None:
        self._combat_num: int = 0
        self._turn_num: int = 0
        self._new_turn_flag: bool = False
        self._battle_end_flag: bool = False
        self._hits_stack: Deque[HitInfo] = deque()
        self._order_queue: Deque[str] = deque()
        self._battle_history: BattleHistory = BattleHistory()
        # self._event_msg: EventMsg = EventMsg(event="", option=0, result="")

        self.write_battle_history()
        self.add_history("战斗开始！")

    def add_history(self, msg: str) -> None:
<<<<<<< HEAD
        if msg == "":
            return
        self._battle_history.logs.setdefault(self._turn_num, []).append(msg)
=======
        if msg != "":
            self._battle_history.logs.setdefault(self._turn_num, []).append(msg)
>>>>>>> dd7d668a

    def generate_hits(
        self, skill: ActiveSkill, source: str, target: str, text: str
    ) -> List[HitInfo]:
        buff: Optional[Buff] = skill.buff
        log = f"{source} 对 {target} 使用了 {skill.name}。"
        ret = []

        # 这里应该是造成属性多少倍的伤害，懒得写好长的get了，原型里写死吧
        # 有效性，先不问ai了，随便roll一个吧
        match skill.name:
            case "斩击":
                value = int(skill.values[random.randint(0, 3)] * 50)
                type = HitType.DAMAGE
                dmgtype = DamageType.PHYSICAL
            case "战地治疗":
                value = int(0.5 * 30)
                type = HitType.HEAL
                dmgtype = DamageType.HEAL
            case "火球":
                value = int(skill.values[random.randint(0, 3)] * 60)
                type = HitType.DAMAGE
                dmgtype = DamageType.FIRE
            case "冰雾":
                value = int(skill.values[random.randint(0, 3)] * 60)
                type = HitType.DAMAGE
                dmgtype = DamageType.ICE
            case "猛砸":
                value = int(skill.values[random.randint(0, 3)] * 65)
                type = HitType.DAMAGE
                dmgtype = DamageType.PHYSICAL
                ret.append(
                    HitInfo(
                        skill=skill,
                        source=source,
                        target=target,
                        value=int(skill.values[4]),
                        type=HitType.ADDBUFF,
                        dmgtype=DamageType.BUFF,
                        buff=buff,
                        log="",
                        text="",
                        is_cost=False,
                    )
                )
            case "乱舞":
                value = int(skill.values[random.randint(0, 3)] * 65)
                type = HitType.DAMAGE
                dmgtype = DamageType.PHYSICAL

        ret.append(
            HitInfo(
                skill=skill,
                source=source,
                target=target,
                value=value,
                type=type,
                dmgtype=dmgtype,
                buff=buff,
                log=log,
                text=text,
                is_cost=True,
            )
        )
        return ret

    @property
    def battle_history_dump(self) -> str:
        return self._battle_history.model_dump_json()

    def write_battle_history(self) -> None:
        try:

            # GEN_RUNTIME_DIR: Path = Path("gen_runtimes")
            # GEN_RUNTIME_DIR.mkdir(parents=True, exist_ok=True)
            # assert GEN_RUNTIME_DIR.exists(), f"找不到目录: {GEN_RUNTIME_DIR}"

            write_dir: Path = Path("battlelog")
            write_dir.mkdir(parents=True, exist_ok=True)
            assert write_dir.exists()

            write_file_path: Path = write_dir / "history.json"
            write_file_path.write_text(
                self.battle_history_dump,
                encoding="utf-8",
            )
        except Exception as e:
            logger.error(f"An error occurred: {e}")
            assert False, f"An error occurred: {e}"

    """ def __init__(self, game: TCGGame, context: TCGGameContext) -> None:
        self._battle_num: int = 0
        self._log_path: str = ""
        self._game: TCGGame = game
        self._context: TCGGameContext = context
        self.turn_num: int = 0
        self.battle_history: BattleHistory = BattleHistory()
        # self.player_formation_map : Dic[int, str]
        # self.enemy_formation_map
        self._event_temp: str = ""
        self._option_temp: int = 0
        self._actor_move_queue_temp: Deque[str] = deque()
        self._hit_stack_temp : Deque[HitInfo] = deque()

    # 用于新战斗开始时重置状态
    def refresh(self) -> None:
        self._battle_num += 1
        self._log_path = f"battlelog/{self._battle_num}.json"

    # 每回合开始，重新计算行动顺序，没做可能影响速度的技能，没做回合开始时触发的技能，没做回合开始时减buff持续时间，可以让ai来，多等会就多等会
    def new_turn(self) -> None:
        self.turn_num += 1
        actor_list = self._game.world_runtime.root.actors.copy()
        actor_list.extend(self._game.world_runtime.root.players.copy())
        actor_list.sort(key=lambda x: x.attributes[5], reverse=True)
        for actor in actor_list:
            self._actor_move_queue_temp.append(actor.name)

    def gen_BattleMsg(self, description: str) -> BattleMsg:
        return BattleMsg(self._hit_stack_temp, description)

    def gen_EventMsg(self, result: str) -> EventMsg:
        return EventMsg(self._event_temp, self._option_temp, result)

    # 根据不同的技能创造hit TODO
    def gen_Hit(
        self, skill: ActiveSkill, source: str, target: str, level: int
    ) -> List[HitInfo]:
        pass

    # 检查该trigger skill会不会对hit有反应
    def check_trigger(self, trigger: TriggerSkill, hit: HitInfo) -> HitInfo | None:
        pass

    # 执行所有hit
    def execute_hit(self) -> None:
        target_entity = self._context.get_actor_entity(hit.target)
        if target_entity is None:
            assert False
        target_comp = target_entity.get(ActorComponent)
        instance_list = self._game.world_runtime.root.actors.copy()
        instance_list.append(self._game.world_runtime.root.players.copy())
        target_instance : ActorInstance = None
        for instance in instance_list:
            if instance.name == hit.target:
                target_instance = hit.target
                break
        if target_instance is None:
            assert False

        

    def save_log(self) -> None:
        with open(self._log_path, "w", encoding="utf-8") as file:
            json.dump(self.battle_history, file)
 """<|MERGE_RESOLUTION|>--- conflicted
+++ resolved
@@ -36,14 +36,8 @@
         self.add_history("战斗开始！")
 
     def add_history(self, msg: str) -> None:
-<<<<<<< HEAD
-        if msg == "":
-            return
-        self._battle_history.logs.setdefault(self._turn_num, []).append(msg)
-=======
         if msg != "":
             self._battle_history.logs.setdefault(self._turn_num, []).append(msg)
->>>>>>> dd7d668a
 
     def generate_hits(
         self, skill: ActiveSkill, source: str, target: str, text: str
