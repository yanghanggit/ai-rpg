from typing import Any, Dict, Final, NamedTuple, List, final
from components.registry import register_component_class


# 全局唯一标识符
@final
@register_component_class
class GUIDComponent(NamedTuple):
    name: str
    GUID: int


############################################################################################################
# 标记agent连接完成
@final
@register_component_class
class AgentPingFlagComponent(NamedTuple):
    name: str


############################################################################################################
# 记录 系统提示词 的组件
@final
@register_component_class
class SystemMessageComponent(NamedTuple):
    name: str
    content: str


############################################################################################################
# 记录kick off原始信息
@final
@register_component_class
class KickOffMessageComponent(NamedTuple):
    name: str
    content: str


############################################################################################################
# 标记kick off已经完成
@final
@register_component_class
class KickOffFlagComponent(NamedTuple):
    name: str


############################################################################################################
# 例如，世界级的entity就标记这个组件
@final
@register_component_class
class WorldSystemComponent(NamedTuple):
    name: str


############################################################################################################
# 场景标记
@final
@register_component_class
class StageComponent(NamedTuple):
    name: str


############################################################################################################
# 场景可以去往的地方
@final
@register_component_class
class StageGraphComponent(NamedTuple):
    name: str
    stage_graph: List[str]


############################################################################################################
# 场景可以产生actor的孵化器
@final
@register_component_class
class StageSpawnerComponent(NamedTuple):
    name: str
    spawners: List[str]


############################################################################################################
# 记录场景的描述 #Environment
@final
@register_component_class
class StageEnvironmentComponent(NamedTuple):
    name: str
    narrate: str


############################################################################################################
# 一旦标记这个，就说明这个场景是静态的，不会发生变化，就是不会参与planning的执行中去。
@final
@register_component_class
class StageStaticFlagComponent(NamedTuple):
    name: str


############################################################################################################
# 角色标记
@final
@register_component_class
class ActorComponent(NamedTuple):
    name: str
    current_stage: str


############################################################################################################
# 玩家标记
@final
@register_component_class
class PlayerComponent(NamedTuple):
    name: str


############################################################################################################
# 摧毁Entity标记
@final
@register_component_class
class DestroyComponent(NamedTuple):
    name: str


############################################################################################################
# 自动规划的标记 planning
@final
@register_component_class
class PlanningFlagComponent(NamedTuple):
    name: str


############################################################################################################
# 基础形态。，用于和衣服组成完整的外观信息。如果是动物等，就是动物的外观信息
@final
@register_component_class
class BaseFormComponent(NamedTuple):
    name: str
    base_form: str


############################################################################################################
# 角色外观信息
@final
@register_component_class
class FinalAppearanceComponent(NamedTuple):
    name: str
    final_appearance: str


############################################################################################################
# 标记进入新的
@final
@register_component_class
class EnterStageFlagComponent(NamedTuple):
    name: str
    enter_stage: str


############################################################################################################
# RPG游戏的属性组件
@final
@register_component_class
class AttributesComponent(NamedTuple):
    name: str
    max_hp: int
    cur_hp: int
    damage: int
    defense: int
    heal: int


############################################################################################################
# RPG游戏的当前武器组件
@final
@register_component_class
class WeaponComponent(NamedTuple):
    name: str
    prop_name: str


############################################################################################################
# RPG游戏的当前衣服组件
@final
@register_component_class
class ClothesComponent(NamedTuple):
    name: str
    prop_name: str


############################################################################################################
# 每一局的消息记录下来，为了处理archives的问题
@final
@register_component_class
class RoundEventsRecordComponent(NamedTuple):
    name: str
    events: List[str]


############################################################################################################
# 技能
@final
@register_component_class
class SkillComponent(NamedTuple):
    name: str
    command: str
    skill_name: str
    stage: str
    targets: List[str]
    skill_accessory_props: List[str]
    inspector_tag: str
    inspector_content: str
    inspector_value: int


############################################################################################################
# 直接技能的标记。如果标记这个，world_skill_system 将不会进行推理。
@final
@register_component_class
class DirectSkillFlagComponent(NamedTuple):
    name: str
    skill_name: str


############################################################################################################
# Stage专用，标记该Stage是Home
@final
class HomeStageComponent(NamedTuple):
    name: str


############################################################################################################
# Stage专用，标记该Stage是Dungeon
@final
class DungeonStageComponent(NamedTuple):
    name: str


############################################################################################################


<<<<<<< HEAD
# # 场景可以用的所有动作
# COMPONENTS_REGISTRY: Final[Dict[str, Any]] = {
#     GUIDComponent.__name__: GUIDComponent,
#     AgentPingFlagComponent.__name__: AgentPingFlagComponent,
#     SystemMessageComponent.__name__: SystemMessageComponent,
#     KickOffMessageComponent.__name__: KickOffMessageComponent,
#     KickOffFlagComponent.__name__: KickOffFlagComponent,
#     WorldSystemComponent.__name__: WorldSystemComponent,
#     StageComponent.__name__: StageComponent,
#     StageGraphComponent.__name__: StageGraphComponent,
#     StageSpawnerComponent.__name__: StageSpawnerComponent,
#     StageEnvironmentComponent.__name__: StageEnvironmentComponent,
#     StageStaticFlagComponent.__name__: StageStaticFlagComponent,
#     ActorComponent.__name__: ActorComponent,
#     PlayerComponent.__name__: PlayerComponent,
#     DestroyComponent.__name__: DestroyComponent,
#     PlanningFlagComponent.__name__: PlanningFlagComponent,
#     BaseFormComponent.__name__: BaseFormComponent,
#     FinalAppearanceComponent.__name__: FinalAppearanceComponent,
#     EnterStageFlagComponent.__name__: EnterStageFlagComponent,
#     AttributesComponent.__name__: AttributesComponent,
#     WeaponComponent.__name__: WeaponComponent,
#     ClothesComponent.__name__: ClothesComponent,
#     RoundEventsRecordComponent.__name__: RoundEventsRecordComponent,
#     SkillComponent.__name__: SkillComponent,
#     DirectSkillFlagComponent.__name__: DirectSkillFlagComponent,
# }
=======
# 场景可以用的所有组件
COMPONENTS_REGISTRY: Final[Dict[str, Any]] = {
    GUIDComponent.__name__: GUIDComponent,
    AgentPingFlagComponent.__name__: AgentPingFlagComponent,
    SystemMessageComponent.__name__: SystemMessageComponent,
    KickOffMessageComponent.__name__: KickOffMessageComponent,
    KickOffFlagComponent.__name__: KickOffFlagComponent,
    WorldSystemComponent.__name__: WorldSystemComponent,
    StageComponent.__name__: StageComponent,
    StageGraphComponent.__name__: StageGraphComponent,
    StageSpawnerComponent.__name__: StageSpawnerComponent,
    StageEnvironmentComponent.__name__: StageEnvironmentComponent,
    StageStaticFlagComponent.__name__: StageStaticFlagComponent,
    ActorComponent.__name__: ActorComponent,
    PlayerComponent.__name__: PlayerComponent,
    DestroyComponent.__name__: DestroyComponent,
    PlanningFlagComponent.__name__: PlanningFlagComponent,
    BaseFormComponent.__name__: BaseFormComponent,
    FinalAppearanceComponent.__name__: FinalAppearanceComponent,
    EnterStageFlagComponent.__name__: EnterStageFlagComponent,
    AttributesComponent.__name__: AttributesComponent,
    WeaponComponent.__name__: WeaponComponent,
    ClothesComponent.__name__: ClothesComponent,
    RoundEventsRecordComponent.__name__: RoundEventsRecordComponent,
    SkillComponent.__name__: SkillComponent,
    DirectSkillFlagComponent.__name__: DirectSkillFlagComponent,
    HomeStageComponent.__name__: HomeStageComponent,
    DungeonStageComponent.__name__: DungeonStageComponent,
}
>>>>>>> f3bfbca1
<|MERGE_RESOLUTION|>--- conflicted
+++ resolved
@@ -237,7 +237,6 @@
 ############################################################################################################
 
 
-<<<<<<< HEAD
 # # 场景可以用的所有动作
 # COMPONENTS_REGISTRY: Final[Dict[str, Any]] = {
 #     GUIDComponent.__name__: GUIDComponent,
@@ -264,35 +263,4 @@
 #     RoundEventsRecordComponent.__name__: RoundEventsRecordComponent,
 #     SkillComponent.__name__: SkillComponent,
 #     DirectSkillFlagComponent.__name__: DirectSkillFlagComponent,
-# }
-=======
-# 场景可以用的所有组件
-COMPONENTS_REGISTRY: Final[Dict[str, Any]] = {
-    GUIDComponent.__name__: GUIDComponent,
-    AgentPingFlagComponent.__name__: AgentPingFlagComponent,
-    SystemMessageComponent.__name__: SystemMessageComponent,
-    KickOffMessageComponent.__name__: KickOffMessageComponent,
-    KickOffFlagComponent.__name__: KickOffFlagComponent,
-    WorldSystemComponent.__name__: WorldSystemComponent,
-    StageComponent.__name__: StageComponent,
-    StageGraphComponent.__name__: StageGraphComponent,
-    StageSpawnerComponent.__name__: StageSpawnerComponent,
-    StageEnvironmentComponent.__name__: StageEnvironmentComponent,
-    StageStaticFlagComponent.__name__: StageStaticFlagComponent,
-    ActorComponent.__name__: ActorComponent,
-    PlayerComponent.__name__: PlayerComponent,
-    DestroyComponent.__name__: DestroyComponent,
-    PlanningFlagComponent.__name__: PlanningFlagComponent,
-    BaseFormComponent.__name__: BaseFormComponent,
-    FinalAppearanceComponent.__name__: FinalAppearanceComponent,
-    EnterStageFlagComponent.__name__: EnterStageFlagComponent,
-    AttributesComponent.__name__: AttributesComponent,
-    WeaponComponent.__name__: WeaponComponent,
-    ClothesComponent.__name__: ClothesComponent,
-    RoundEventsRecordComponent.__name__: RoundEventsRecordComponent,
-    SkillComponent.__name__: SkillComponent,
-    DirectSkillFlagComponent.__name__: DirectSkillFlagComponent,
-    HomeStageComponent.__name__: HomeStageComponent,
-    DungeonStageComponent.__name__: DungeonStageComponent,
-}
->>>>>>> f3bfbca1
+# }