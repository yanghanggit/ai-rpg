--- conflicted
+++ resolved
@@ -34,15 +34,7 @@
             return
 
         announce_action = entity.get(AnnounceAction)
-<<<<<<< HEAD
-        stage_name = stage_entity.get(StageComponent).name
-=======
-        assert announce_action is not None
-
-        stage_comp = stage_entity.get(StageComponent)
-        assert stage_comp is not None
-
->>>>>>> f4fbe980
+        stage_name = self._context.safe_get_stage_entity(stage_entity).get(StageComponent).name
         content = " ".join(announce_action.values)
         self._game.broadcast_event(
             stage_entity,
