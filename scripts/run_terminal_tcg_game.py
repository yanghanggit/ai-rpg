--- conflicted
+++ resolved
@@ -16,11 +16,7 @@
 from multi_agents_game.game.game_config import GLOBAL_GAME_NAME, setup_logger
 from multi_agents_game.demo import (
     create_actor_warrior,
-<<<<<<< HEAD
     create_demo_dungeon5,
-=======
-    create_demo_dungeon1,
->>>>>>> 5187109c
 )
 from multi_agents_game.game.game_options import TerminalGameUserOptions
 from multi_agents_game.game.player_client import PlayerClient
@@ -215,11 +211,7 @@
         world_exists = World(boot=world_boot)
 
         # 运行时生成地下城系统
-<<<<<<< HEAD
-        world_exists.dungeon = create_demo_dungeon5()
-=======
         world_exists.dungeon = create_demo_dungeon1()
->>>>>>> 5187109c
 
     else:
         logger.info(
