from entitas import Entity, Matcher, GroupEvent  # type: ignore
from components.actions import CardAction, RemoveTagAction, AddTagAction
from typing import final, override, Optional, Set, List
from tcg_game_systems.base_action_reactive_system import BaseActionReactiveSystem
from loguru import logger
from components.components import WorldSystemComponent, TagsComponent, ActorComponent
from agent.chat_request_handler import ChatRequestHandler
from tcg_models.v_0_0_1 import CardObject
import copy
import random

"""
目前只测试出牌的逻辑。达到 冲锋/上挑/重击 能够推理的基本符合逻辑。
"""


#######################################################################################################################################
@final
class CardActionSystem(BaseActionReactiveSystem):

    ####################################################################################################################################
    @override
    def get_trigger(self) -> dict[Matcher, GroupEvent]:
        return {Matcher(CardAction): GroupEvent.ADDED}

    ####################################################################################################################################
    @override
    def filter(self, entity: Entity) -> bool:
        return entity.has(CardAction)

    ####################################################################################################################################
    async def a_execute2(self) -> None:
        # for entity in self._react_entities_copy:
        #     await self._handle_card_action(entity)
        if len(self._react_entities_copy) > 0:
            await self._handle_card_action(self._react_entities_copy)

    ####################################################################################################################################
    async def _handle_card_action(self, entities: List[Entity]) -> None:

        world_system_entity = self._get_world_system()
        assert world_system_entity is not None

        card_pool = []
        for entity in entities:
            card_pool.extend(self._game.get_card_pool(entity=entity))

        # 测试
        shuffled_player_cards = copy.copy(card_pool)
        random.shuffle(shuffled_player_cards)

        request_handlers: List[ChatRequestHandler] = []

        gen_prompt = self._gen_prompt(
            entities=entities, player_cards=shuffled_player_cards
        )

        agent_short_term_memory = self._game.get_agent_short_term_memory(
            world_system_entity
        )
        request_handlers.append(
            ChatRequestHandler(
                name=world_system_entity._name,
                prompt=gen_prompt,
                chat_history=agent_short_term_memory.chat_history,
            )
        )

        # 并发
        await self._game.langserve_system.gather(request_handlers=request_handlers)

        # 添加上下文。
        for request_handler in request_handlers:

            if request_handler.response_content == "":
                logger.error(f"Agent: {request_handler._name}, Response is empty.")
                continue

            logger.warning(
                f"Agent: {request_handler._name}, Response:\n{request_handler.response_content}"
            )

            entity2 = self._context.get_entity_by_name(request_handler._name)
            assert entity2 is not None

            logger.debug(f"{request_handler._prompt}")
            logger.debug(f"{request_handler.response_content}")

    ####################################################################################################################################
    def _get_world_system(self) -> Optional[Entity]:

        entities: Set[Entity] = self._context.get_group(
            Matcher(
                any_of=[WorldSystemComponent],
            )
        ).entities

        if len(entities) > 0:
            return next(iter(entities))

        return None

    ####################################################################################################################################
    def _gen_card_prompt(self, card_object: CardObject) -> str:

        return f"""{card_object.name}
- 使用者：{card_object.owner}
- 描述：{card_object.description}
- 隐藏信息：{card_object.insight}"""

    ####################################################################################################################################
    def _gen_prompt(
        self, entities: List[Entity], player_cards: List[CardObject]
    ) -> str:

        #
        card_prompt_list = []
        for card_object in player_cards:
            card_prompt = self._gen_card_prompt(card_object=card_object)
            card_prompt_list.append(card_prompt)

        #
        card_names = []
        for index, card_object in enumerate(player_cards):
<<<<<<< HEAD
            card_names.append(f"第{index + 1}步:{card_object.name}")

        return f"""# 行动者：{entity._name} 将要执行卡牌的动作，请你做出推理与演绎。
    
## 核心规则： 
- 行动者的行动会以卡牌的形式进行。
- 卡牌会有对应的描述与意图效果 与 隐藏信息。
- 如果一次行动中有多张卡牌，那么卡牌的执行顺序是按照给出的顺序执行的。每一张卡牌的动作都会影响下一张，卡牌的执行，注意看TAG的内容，变化与依赖关系。
- 不要提前做出任何假设(例如假设角色已经有某些TAG)，只根据给出的信息进行推理，推理出来的TAG会影响后续的卡牌执行。
    
## 卡牌的信息：
=======
            card_names.append(f"{index + 1}. {card_object.name}")

        #
        user_tags = []
        for entity in entities:
            user_tags.append("##" + entity.get(ActorComponent).name + ":")
            for taginfo in entity.get(TagsComponent).tags:
                user_tags.append("- " + taginfo.name + ": " + taginfo.description)

        #

        return f"""# 核心规则： 
- 行动者的行动会以卡牌的形式进行。
- 如果一次行动中有多张卡牌，那么卡牌的执行顺序是按照给出的顺序执行的。每一张卡牌的动作都会影响下一张，卡牌的执行，注意看TAG的内容，变化与依赖关系。
- 不要提前做出任何假设(例如假设角色已经有某些TAG)，只根据给出的信息进行推理，推理出来的TAG会影响后续的卡牌执行。
- 必须充分考虑所有TAG的影响，包括使用者角色的TAG、目标的TAG和场景的TAG。
- 必须充分考虑卡牌对友方造成影响的可能性。
- 发挥天马行空的想象，给出富有戏剧性的结果，但必须基于逻辑和TAG的相互作用。
# 角色信息：
{"\n".join(user_tags)}
### 目标：
- 角色.怪物.强壮哥布林
# 场景信息：
## 场景.洞穴：
- <恶臭>： 对象恶臭熏天，令人难以忍受。
# 卡牌的信息如下：
>>>>>>> cc8fb531
{"\n".join(card_prompt_list)}

## 卡牌的执行顺序如下:
{"\n".join(card_names)}
<<<<<<< HEAD

## 输出内容：
- 判断每张牌的对应动作是否能成功。
- 请给出思考过程。"""
=======
# 输出内容：
## 输出内容1:
判断每张牌的对应动作的有效性，返回范围为[0，2]的整数评分。0代表效果很差，1代表效果一般，2代表效果极佳。最后给出所有评分之和。
## 输出内容2：
给出每个角色最终需要添加的和移除的TAG。
## 输出内容3：
给出最终描述。
## 输出内容4：
给出详细的思考过程，重点说明TAG的相互作用。
"""
>>>>>>> cc8fb531

    ####################################################################################################################################<|MERGE_RESOLUTION|>--- conflicted
+++ resolved
@@ -122,19 +122,6 @@
         #
         card_names = []
         for index, card_object in enumerate(player_cards):
-<<<<<<< HEAD
-            card_names.append(f"第{index + 1}步:{card_object.name}")
-
-        return f"""# 行动者：{entity._name} 将要执行卡牌的动作，请你做出推理与演绎。
-    
-## 核心规则： 
-- 行动者的行动会以卡牌的形式进行。
-- 卡牌会有对应的描述与意图效果 与 隐藏信息。
-- 如果一次行动中有多张卡牌，那么卡牌的执行顺序是按照给出的顺序执行的。每一张卡牌的动作都会影响下一张，卡牌的执行，注意看TAG的内容，变化与依赖关系。
-- 不要提前做出任何假设(例如假设角色已经有某些TAG)，只根据给出的信息进行推理，推理出来的TAG会影响后续的卡牌执行。
-    
-## 卡牌的信息：
-=======
             card_names.append(f"{index + 1}. {card_object.name}")
 
         #
@@ -161,17 +148,10 @@
 ## 场景.洞穴：
 - <恶臭>： 对象恶臭熏天，令人难以忍受。
 # 卡牌的信息如下：
->>>>>>> cc8fb531
 {"\n".join(card_prompt_list)}
 
 ## 卡牌的执行顺序如下:
 {"\n".join(card_names)}
-<<<<<<< HEAD
-
-## 输出内容：
-- 判断每张牌的对应动作是否能成功。
-- 请给出思考过程。"""
-=======
 # 输出内容：
 ## 输出内容1:
 判断每张牌的对应动作的有效性，返回范围为[0，2]的整数评分。0代表效果很差，1代表效果一般，2代表效果极佳。最后给出所有评分之和。
@@ -182,6 +162,5 @@
 ## 输出内容4：
 给出详细的思考过程，重点说明TAG的相互作用。
 """
->>>>>>> cc8fb531
 
     ####################################################################################################################################