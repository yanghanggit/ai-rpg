#!/usr/bin/env python3
"""
环境配置验证脚本
验证pyproject.toml, requirements.txt和environment.yml之间的一致性
"""

import tomllib
from typing import Any, Dict, List

<<<<<<< HEAD
import yaml  
=======
import yaml
>>>>>>> e9c17652


def load_environment_yml() -> Any:
    """加载environment.yml"""
    with open("environment.yml", "r") as f:
        return yaml.safe_load(f)


def load_pyproject_toml() -> Dict[str, Any]:
    """加载pyproject.toml"""
    with open("pyproject.toml", "rb") as f:
        return tomllib.load(f)


def load_requirements_txt() -> List[str]:
    """加载requirements.txt"""
    with open("requirements.txt", "r") as f:
        lines = f.readlines()

    # 过滤注释和空行
    requirements = []
    for line in lines:
        line = line.strip()
        if line and not line.startswith("#"):
            requirements.append(line)

    return requirements


def extract_package_name(requirement: str) -> str:
    """从依赖字符串中提取包名"""
    # 处理 >= 、 == 、 < 等版本符号
    for op in [">=", "==", "<=", "~=", ">", "<", "!="]:
        if op in requirement:
            return requirement.split(op)[0].strip()
    return requirement.strip()


def main() -> None:
    print("🔍 验证环境配置一致性...")
    print("=" * 50)

    # 加载配置文件
    try:
        env_config = load_environment_yml()
        pyproject_config = load_pyproject_toml()
        requirements_list = load_requirements_txt()
    except Exception as e:
        print(f"❌ 加载配置文件失败: {e}")
        return

    # 提取pip依赖
    pip_deps_env = []
    for dep in env_config["dependencies"]:
        if isinstance(dep, dict) and "pip" in dep:
            pip_deps_env = dep["pip"]
            break

    # 提取包名集合
    pip_packages_env = {
        extract_package_name(pkg)
        for pkg in pip_deps_env
        if not pkg.startswith("ai-rpg")
    }

    pyproject_packages = {
        extract_package_name(pkg) for pkg in pyproject_config["project"]["dependencies"]
    }

    requirements_packages = {extract_package_name(req) for req in requirements_list}

    print(f"📊 包数量统计:")
    print(f"  environment.yml (pip): {len(pip_packages_env)}")
    print(f"  pyproject.toml: {len(pyproject_packages)}")
    print(f"  requirements.txt: {len(requirements_packages)}")
    print()

    # 检查一致性
    missing_in_pyproject = pip_packages_env - pyproject_packages
    missing_in_requirements = pip_packages_env - requirements_packages
    extra_in_pyproject = pyproject_packages - pip_packages_env
    extra_in_requirements = requirements_packages - pip_packages_env

    print("🔍 一致性检查结果:")

    if not missing_in_pyproject and not extra_in_pyproject:
        print("✅ pyproject.toml 与 environment.yml 一致")
    else:
        if missing_in_pyproject:
            print(f"⚠️  pyproject.toml 缺少包: {missing_in_pyproject}")
        if extra_in_pyproject:
            print(f"⚠️  pyproject.toml 多余包: {extra_in_pyproject}")

    if not missing_in_requirements and not extra_in_requirements:
        print("✅ requirements.txt 与 environment.yml 一致")
    else:
        if missing_in_requirements:
            print(f"⚠️  requirements.txt 缺少包: {missing_in_requirements}")
        if extra_in_requirements:
            print(f"⚠️  requirements.txt 多余包: {extra_in_requirements}")

    # 检查conda与pip的分离
    conda_packages = [dep for dep in env_config["dependencies"] if isinstance(dep, str)]

    print(f"\n📦 包分布:")
    print(f"  Conda包: {len(conda_packages)}")
    print(f"  Pip包: {len(pip_packages_env)}")
    print(f"  总计: {len(conda_packages) + len(pip_packages_env)}")

    print("\n✅ 验证完成!")


if __name__ == "__main__":
    main()<|MERGE_RESOLUTION|>--- conflicted
+++ resolved
@@ -7,11 +7,7 @@
 import tomllib
 from typing import Any, Dict, List
 
-<<<<<<< HEAD
-import yaml  
-=======
 import yaml
->>>>>>> e9c17652
 
 
 def load_environment_yml() -> Any:
