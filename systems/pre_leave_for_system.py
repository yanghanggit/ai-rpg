from entitas import Entity, Matcher, ReactiveProcessor, GroupEvent # type: ignore
from auxiliary.components import (LeaveForActionComponent, 
                        NPCComponent, 
                        StageEntryConditionComponent,
                        StageExitConditionComponent,
                        PrisonBreakActionComponent)
from auxiliary.actor_action import ActorAction
from auxiliary.extended_context import ExtendedContext
from loguru import logger
from enum import Enum
from auxiliary.director_component import notify_stage_director
from auxiliary.director_event import NPCLeaveForFailedBecauseStageIsInvalidEvent, NPCLeaveForFailedBecauseAlreadyInStage, NPCLeaveForFailedBecauseNoExitConditionMatch
from auxiliary.format_of_complex_stage_entry_and_exit_conditions import is_complex_stage_condition, parse_complex_stage_condition
#from typing import cast

# 错误代码
class ErrorCheckTargetStage(Enum):
    VALID = 0
    ACTION_PARAMETER_ERROR = 1
    STAGE_CANNOT_BE_FOUND = 2
    ALREADY_IN_THIS_STAGE = 3
    DONT_KNOW_STAGE = 4

# 错误代码
class ErrorCheckExitStageConditions(Enum):
    VALID = 0
    NO_EXIT_CONDITIONS_MATCH = 1
    DESCRIPTION_OF_COMPLEX_CONDITION_IS_WRONG_FORMAT = 2

# 错误代码
class ErrorCheckEnterStageConditions(Enum):
    VALID = 0
    NO_ENTRY_CONDITIONS_MATCH = 1

###############################################################################################################################################
class PreLeaveForSystem(ReactiveProcessor):

    def __init__(self, context: ExtendedContext) -> None:
        super().__init__(context)
        self.context = context
###############################################################################################################################################
    def get_trigger(self) -> dict[Matcher, GroupEvent]:
        return {Matcher(LeaveForActionComponent): GroupEvent.ADDED}
###############################################################################################################################################
    def filter(self, entity: Entity) -> bool:
        return entity.has(LeaveForActionComponent) and entity.has(NPCComponent)
###############################################################################################################################################
    def react(self, entities: list[Entity]) -> None:
        logger.debug("<<<<<<<<<<<<<  PreLeaveForSystem  >>>>>>>>>>>>>>>>>")
        for entity in entities:
            if not self.check_current_stage_valid(entity):
                #logger.error("场景有问题")
                continue

            error_check_target_stage = self.check_target_stage_valid(entity)
            if error_check_target_stage != ErrorCheckTargetStage.VALID:
                # 要去往的场景有问题
                self.handle_target_stage_invalid(entity, error_check_target_stage)
                continue

            exit_error = self.check_exit_stage_conditions(entity)
            if exit_error != ErrorCheckExitStageConditions.VALID:
                # 离开限制
                self.handle_exit_stage_conditions_invalid(entity, exit_error)
                continue
            
            enter_error = self.check_enter_stage_conditions(entity)
            if enter_error != ErrorCheckEnterStageConditions.VALID:
                # 进入限制
                self.handle_enter_stage_conditions_invalid(entity, enter_error)
                continue
###############################################################################################################################################
    def check_current_stage_valid(self, entity: Entity) -> bool:
        npccomp: NPCComponent = entity.get(NPCComponent)
        current_stage: str = npccomp.current_stage
        stageentity = self.context.getstage(current_stage)
        if stageentity is None:
            logger.error(f"{current_stage},场景有问题")
            return False
        return True
###############################################################################################################################################
    def check_target_stage_valid(self, entity: Entity) -> ErrorCheckTargetStage:
        #
        file_system = self.context.file_system
        npccomp: NPCComponent = entity.get(NPCComponent)
        #
        leavecomp: LeaveForActionComponent = entity.get(LeaveForActionComponent)
        action: ActorAction = leavecomp.action
        if len(action.values) == 0:
           logger.error("参数错误")
           return ErrorCheckTargetStage.ACTION_PARAMETER_ERROR
        #
        targetstagename = action.values[0]
        targetstage = self.context.getstage(targetstagename)
        if targetstage is None:
            logger.error(f"找不到这个场景: {targetstagename}")
            return ErrorCheckTargetStage.STAGE_CANNOT_BE_FOUND
        #
        if targetstagename == npccomp.current_stage:
            logger.error(f"{npccomp.name} 已经在这个场景: {targetstagename}")
            return ErrorCheckTargetStage.ALREADY_IN_THIS_STAGE
        
        #
        knownstagefile = file_system.get_known_stage_file(npccomp.name, targetstagename)
        if knownstagefile is None:
            # 我不认识该怎么办？
            if entity.has(PrisonBreakActionComponent):
                logger.info(f"{npccomp.name} 逃狱了，但不知道这个场景: {targetstagename}。没关系只要目标场景是合理的，系统可以放过去")
            else:
                logger.error(f"{npccomp.name} 不知道这个场景: {targetstagename}，而且不是逃狱。就是不能去")
                return ErrorCheckTargetStage.DONT_KNOW_STAGE
        #
        return ErrorCheckTargetStage.VALID
###############################################################################################################################################
    def handle_target_stage_invalid(self, entity: Entity, error: ErrorCheckTargetStage) -> None:

        leavecomp: LeaveForActionComponent = entity.get(LeaveForActionComponent)
        action: ActorAction = leavecomp.action
        safe_npc_name = self.context.safe_get_entity_name(entity)
        
        # step1 加入通知事件，更新记忆，如果出了问题可以在这个环节做矫正
        if error == ErrorCheckTargetStage.STAGE_CANNOT_BE_FOUND:
            notify_stage_director(self.context, entity, NPCLeaveForFailedBecauseStageIsInvalidEvent(safe_npc_name, action.values[0]))
        elif error == ErrorCheckTargetStage.ALREADY_IN_THIS_STAGE:
            notify_stage_director(self.context, entity, NPCLeaveForFailedBecauseAlreadyInStage(safe_npc_name, action.values[0]))

        # step2 最后删除
        entity.remove(LeaveForActionComponent) # 停止离开！
###############################################################################################################################################
<<<<<<< HEAD
=======
    # def notify_director_stage_is_invalid(self, entity: Entity) -> None:
    #     stageentity = self.context.safe_get_stage_entity(entity)
    #     if stageentity is None or not stageentity.has(StageDirectorComponent):
    #         return

    #     directorcomp: StageDirectorComponent = stageentity.get(StageDirectorComponent)
    #     npcname = self.context.safe_get_entity_name(entity)

    #     leavecomp: LeaveForActionComponent = entity.get(LeaveForActionComponent)
    #     action: ActorAction = leavecomp.action
    #     invalid_stage_name = action.values[0]

    #     event = NPCLeaveForFailedBecauseStageIsInvalidEvent(npcname, invalid_stage_name)
    #     directorcomp.addevent(event)
###############################################################################################################################################
    # def notify_director_already_in_this_stage(self, entity: Entity) -> None:
    #     stageentity = self.context.safe_get_stage_entity(entity)
    #     if stageentity is None or not stageentity.has(StageDirectorComponent):
    #         return

    #     directorcomp: StageDirectorComponent = stageentity.get(StageDirectorComponent)
    #     npcname = self.context.safe_get_entity_name(entity)

    #     leavecomp: LeaveForActionComponent = entity.get(LeaveForActionComponent)
    #     action: ActorAction = leavecomp.action
    #     stagename = action.values[0]

    #     event = NPCLeaveForFailedBecauseAlreadyInStage(npcname, stagename)
    #     directorcomp.addevent(event)

###############################################################################################################################################
    def check_npc_file_valid(self, ownername: str, filename: str) -> bool:
        return self.context.file_system.has_prop_file(ownername, filename) or self.context.file_system.has_item_to_target_file(ownername, filename)
###############################################################################################################################################
>>>>>>> a3b7c602
    def check_exit_stage_conditions(self, entity: Entity) -> ErrorCheckExitStageConditions:
        #
        file_system = self.context.file_system
        npccomp: NPCComponent = entity.get(NPCComponent)
        current_stage: str = npccomp.current_stage
        stageentity = self.context.getstage(current_stage)
        assert stageentity is not None

        # 没有离开条件，无需讨论
        if not stageentity.has(StageExitConditionComponent):
            return ErrorCheckExitStageConditions.VALID
        
        #有检查条件
        exit_condition_comp: StageExitConditionComponent = stageentity.get(StageExitConditionComponent)
        conditions: set[str] = exit_condition_comp.conditions
        if len(conditions) == 0:
            #空的，就过
            return ErrorCheckExitStageConditions.VALID
        
        ### 检查条件
        for cond in conditions:
            # 如果是复杂型条件的文本
            if is_complex_stage_condition(cond):
                res = parse_complex_stage_condition(cond)
                if len(res) != 2:
                    logger.error(f"复杂条件的描述格式错误: {cond}")
                    return ErrorCheckExitStageConditions.DESCRIPTION_OF_COMPLEX_CONDITION_IS_WRONG_FORMAT
                
                propname = res[0]
                tips = res[1]
                if not self.check_npc_file_valid(npccomp.name, propname):
                    # 没有这个道具
                    logger.info(f"{npccomp.name} 没有这个道具: {propname}。提示: {tips}")
                    return ErrorCheckExitStageConditions.NO_EXIT_CONDITIONS_MATCH

            elif not self.check_npc_file_valid(npccomp.name, propname):
                # 没有这个道具
                return ErrorCheckExitStageConditions.NO_EXIT_CONDITIONS_MATCH
        ##
        return ErrorCheckExitStageConditions.VALID
###############################################################################################################################################
    def handle_exit_stage_conditions_invalid(self, entity: Entity, error: ErrorCheckExitStageConditions) -> None:
        if error == ErrorCheckExitStageConditions.NO_EXIT_CONDITIONS_MATCH:
            self.notify_director_no_exit_conditions_match(entity)
        elif error == ErrorCheckExitStageConditions.DESCRIPTION_OF_COMPLEX_CONDITION_IS_WRONG_FORMAT:
            logger.error("复杂条件的描述格式错误，估计就是表格填错了")

        # 最后必须停止离开
        entity.remove(LeaveForActionComponent) # 停止离开！
###############################################################################################################################################
    def notify_director_no_exit_conditions_match(self, entity: Entity) -> None:
        file_system = self.context.file_system
        stageentity = self.context.safe_get_stage_entity(entity)
        if stageentity is None:
            return
        #
        exit_condition_comp: StageExitConditionComponent = stageentity.get(StageExitConditionComponent)
        #
        safe_npc_name = self.context.safe_get_entity_name(entity)
        leavecomp: LeaveForActionComponent = entity.get(LeaveForActionComponent)
        action: ActorAction = leavecomp.action
        stagename = action.values[0]
        
        conditions: set[str] = exit_condition_comp.conditions
        assert len(conditions) > 0
        for cond in conditions:
            # 如果是复杂型条件的文本
            if is_complex_stage_condition(cond):
                res = parse_complex_stage_condition(cond)
                assert len(res) == 2
                propname = res[0]
                tips = res[1]
                if not file_system.has_prop_file(safe_npc_name, propname):
                    # 没有这个道具
                    logger.info(f"{safe_npc_name} 没有这个道具: {propname}。提示: {tips}")
                    notify_stage_director(self.context, stageentity, NPCLeaveForFailedBecauseNoExitConditionMatch(safe_npc_name, stagename, tips))
                    break

            elif not file_system.has_prop_file(safe_npc_name, cond):
                notify_stage_director(self.context, stageentity, NPCLeaveForFailedBecauseNoExitConditionMatch(safe_npc_name, stagename, ""))
                break
###############################################################################################################################################
    def check_enter_stage_conditions(self, entity: Entity) -> ErrorCheckEnterStageConditions:
        #
        file_system = self.context.file_system
        npccomp: NPCComponent = entity.get(NPCComponent)

        leavecomp: LeaveForActionComponent = entity.get(LeaveForActionComponent)
        action: ActorAction = leavecomp.action
        
        targetstagename = action.values[0]
        targetstage = self.context.getstage(targetstagename)
        assert targetstage is not None
        if not targetstage.has(StageEntryConditionComponent):
            return ErrorCheckEnterStageConditions.VALID
        
        #有检查条件
        entry_condition_comp: StageEntryConditionComponent = targetstage.get(StageEntryConditionComponent)
        conditions = entry_condition_comp.conditions
        if len(conditions) == 0:
            return ErrorCheckEnterStageConditions.VALID
        
        ### 检查条件
        for cond in conditions:
            if file_system.has_prop_file(npccomp.name, cond):
                return ErrorCheckEnterStageConditions.VALID
        
        # 没有这个道具
        return ErrorCheckEnterStageConditions.NO_ENTRY_CONDITIONS_MATCH
###############################################################################################################################################
    def handle_enter_stage_conditions_invalid(self, entity: Entity, error: ErrorCheckEnterStageConditions) -> None:
        entity.remove(LeaveForActionComponent) # 停止离开！
        pass
###############################################################################################################################################    <|MERGE_RESOLUTION|>--- conflicted
+++ resolved
@@ -127,8 +127,6 @@
         # step2 最后删除
         entity.remove(LeaveForActionComponent) # 停止离开！
 ###############################################################################################################################################
-<<<<<<< HEAD
-=======
     # def notify_director_stage_is_invalid(self, entity: Entity) -> None:
     #     stageentity = self.context.safe_get_stage_entity(entity)
     #     if stageentity is None or not stageentity.has(StageDirectorComponent):
@@ -163,7 +161,6 @@
     def check_npc_file_valid(self, ownername: str, filename: str) -> bool:
         return self.context.file_system.has_prop_file(ownername, filename) or self.context.file_system.has_item_to_target_file(ownername, filename)
 ###############################################################################################################################################
->>>>>>> a3b7c602
     def check_exit_stage_conditions(self, entity: Entity) -> ErrorCheckExitStageConditions:
         #
         file_system = self.context.file_system
